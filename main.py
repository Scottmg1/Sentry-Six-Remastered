import sys
import os

<<<<<<< HEAD
DEBUG = True     # Set to True for detailed logs, False to hide console output

if not DEBUG:
=======
# Set to True for detailed logs, False to hide console output
DEBUG = True
# Show first-time welcome dialog (folder picker)
SHOW_WELCOME = True

if not DEBUG:
    # Redirect stdout and stderr to devnull to hide console output on Windows
    # when running from a pythonw.exe interpreter.
>>>>>>> d5ac7630
    sys.stdout = open(os.devnull, 'w', encoding='utf-8')
    sys.stderr = open(os.devnull, 'w', encoding='utf-8')

from PyQt6.QtWidgets import QApplication
from viewer.ui import TeslaCamViewer
from viewer import utils

def main():
    app = QApplication(sys.argv)
<<<<<<< HEAD
    app.setOrganizationName("TeslaCamViewerAdvanced") # Ensure these are set
    app.setApplicationName("TeslaCamViewerAdvanced")      # For QSettings

    app.setStyleSheet("""
        QWidget {
            background-color: #282c34;
            color: #abb2bf;
            font-family: Arial, Helvetica, sans-serif;
            font-size: 11pt;
        }
        QPushButton {
            background-color: #3a3f4b;
            color: #e0e0e0;
            border: 1px solid #20232a;
            padding: 7px 12px;
            border-radius: 4px;
            min-height: 22px;
        }
        QPushButton:hover {
            background-color: #4c5260;
            border: 1px solid #3a3f4b;
        }
        QPushButton:pressed {
            background-color: #30353f;
        }
        QPushButton:disabled {
            background-color: #30353f;
            color: #6a7180;
            border-color: #2a2e37;
        }
        QSlider::groove:horizontal {
            background: #3a3f4b;
            height: 8px;
            border-radius: 4px;
        }
        QSlider::handle:horizontal {
            background: #61afef;
            width: 16px;
            margin: -4px 0;
            border-radius: 8px;
            border: 1px solid #282c34;
        }
        QComboBox {
            background-color: #3a3f4b;
            border: 1px solid #20232a;
            padding: 4px 8px; 
            border-radius: 4px;
            min-height: 22px;
            min-width: 120px; 
            combobox-popup: 0; 
        }
        QComboBox:focus { border: 1px solid #61afef; }
        QComboBox::drop-down {
            subcontrol-origin: padding; subcontrol-position: top right;
            width: 22px; border-left-width: 1px; border-left-color: #20232a;
            border-left-style: solid; border-top-right-radius: 3px; border-bottom-right-radius: 3px;
        }
        QComboBox::down-arrow { image: none; }
        QComboBox QAbstractItemView {
            background-color: #2c313a; border: 1px solid #20232a; color: #abb2bf;
            selection-background-color: #61afef; selection-color: #282c34; padding: 3px; 
        }
        QLabel { color: #abb2bf; padding: 3px;}
        QRadioButton { spacing: 6px; color: #abb2bf; padding: 2px; }
        QRadioButton::indicator { width: 14px; height: 14px; border-radius: 8px; border: 2px solid #4c5260; }
        QRadioButton::indicator:unchecked { background-color: #282c34; }
        QRadioButton::indicator:checked { background-color: #61afef; border: 2px solid #528bcc; }
        QRadioButton::indicator:checked:hover { border: 2px solid #61afef; }
        QRadioButton::indicator:unchecked:hover { border: 2px solid #61afef; }
        
        QCheckBox { spacing: 6px; color: #abb2bf; padding: 2px; }
        QCheckBox::indicator { width: 14px; height: 14px; border-radius: 3px; border: 2px solid #4c5260; background-color: #282c34;}
        QCheckBox::indicator:hover { border: 2px solid #61afef; }
        QCheckBox::indicator:checked {
            background-color: #61afef;
            border: 2px solid #528bcc;
            image: url(./assets/check.svg);
        }
        
        /* QGraphicsView styling */
        QGraphicsView {
            background-color: #000000; /* Black background for video area */
            border: 1px solid #1a1d23; /* Subtle border */
        }
        QMenu {
            background-color: #2c313a; border: 1px solid #20232a; color: #abb2bf; padding: 4px;
        }
        QMenu::item { padding: 4px 20px 4px 20px; }
        QMenu::item:selected { background-color: #61afef; color: #282c34; }
        QMenu::indicator { width: 13px; height: 13px; }

        QFileDialog, QInputDialog, QMessageBox, QProgressDialog { background-color: #282c34; color: #abb2bf; }
        QFileDialog QLabel, QInputDialog QLabel, QMessageBox QLabel, QProgressDialog QLabel, 
        QInputDialog QLineEdit { 
            color: #abb2bf; background-color: #3a3f4b; 
            border: 1px solid #20232a; padding: 4px; border-radius: 3px;
        }
        QFileDialog QPushButton, QInputDialog QPushButton, QMessageBox QPushButton, QProgressDialog QPushButton {
            background-color: #3a3f4b; color: #e0e0e0; border: 1px solid #20232a;
            padding: 6px 10px; border-radius: 3px;
        }
        QFileDialog QPushButton:hover, QInputDialog QPushButton:hover, QMessageBox QPushButton:hover, QProgressDialog QPushButton:hover {
            background-color: #4c5260;
        }
        QProgressBar {
            border: 1px solid #4c5260;
            border-radius: 4px;
            text-align: center;
            background-color: #3a3f4b;
            color: #e0e0e0;
        }
        QProgressBar::chunk {
            background-color: #61afef;
            border-radius: 4px;
        }
    """)

    assets_dir = 'assets'
    if not os.path.exists(assets_dir):
        os.makedirs(assets_dir)
    
    # --- FIX: Replaced icons with better, clearer versions ---
    icons = {
        'check.svg': '<svg xmlns="http://www.w3.org/2000/svg" width="12" height="12" viewBox="0 0 24 24" fill="none" stroke="#282c34" stroke-width="4" stroke-linecap="round" stroke-linejoin="round"><polyline points="20 6 9 17 4 12"></polyline></svg>',
        'camera.svg': '<svg xmlns="http://www.w3.org/2000/svg" width="18" height="18" viewBox="0 0 24 24" fill="none" stroke="#e06c75" stroke-width="2" stroke-linecap="round" stroke-linejoin="round"><path d="M23 19a2 2 0 0 1-2 2H3a2 2 0 0 1-2-2V8a2 2 0 0 1 2-2h4l2-3h6l2 3h4a2 2 0 0 1 2 2z"></path><circle cx="12" cy="13" r="4"></circle></svg>',
        'hand.svg': '<svg xmlns="http://www.w3.org/2000/svg" width="18" height="18" viewBox="0 0 24 24" fill="none" stroke="#c678dd" stroke-width="2" stroke-linecap="round" stroke-linejoin="round"><path d="M9 11.5l3.5 3.5.9-1.8"/><path d="M20 13.3c.2-.3.2-.7 0-1l-3-5a2 2 0 00-3.5 0l-3.5 6a2 2 0 002 3h9.4a2 2 0 011.6.8L22 22V8.5A2.5 2.5 0 0019.5 6Z"/><path d="M2 16.5a2.5 2.5 0 012.5-2.5H8"/><path d="M10 20.5a2.5 2.5 0 01-2.5 2.5H4a2 2 0 01-2-2V16"/></svg>',
        'horn.svg': '<svg xmlns="http://www.w3.org/2000/svg" width="18" height="18" viewBox="0 0 24 24" fill="none" stroke="#d19a66" stroke-width="2" stroke-linecap="round" stroke-linejoin="round"><path d="M14.53 4.53 12 2 4 10v10h10v-4.07"/><path d="M12 10a2 2 0 00-2 2v0a2 2 0 002 2v0a2 2 0 002-2v0a2 2 0 00-2-2z"/><path d="M18 8a6 6 0 010 8"/></svg>'
    }

    for filename, svg_data in icons.items():
        path = os.path.join(assets_dir, filename)
        if not os.path.exists(path):
            with open(path, 'w') as f:
                f.write(svg_data)

    viewer = TeslaCamViewer()
=======
    
    # These must be set for QSettings to work correctly on all platforms
    app.setOrganizationName("TeslaCamViewerAdvanced")
    app.setApplicationName("TeslaCamViewerAdvanced")

    # Create asset files if they don't exist
    utils.setup_assets()
    
    # Load stylesheet from file
    style_path = os.path.join(os.path.dirname(__file__), 'viewer', 'style.qss')
    try:
        with open(style_path, 'r', encoding='utf-8') as f:
            app.setStyleSheet(f.read())
    except FileNotFoundError:
        print(f"Warning: Stylesheet not found at {style_path}")
    except IOError as e:
        print(f"Warning: Could not read stylesheet {style_path}: {e}")

    # Create and show the main window
    viewer = TeslaCamViewer(show_welcome=SHOW_WELCOME)
>>>>>>> d5ac7630
    viewer.show()
    # Start the application event loop
    sys.exit(app.exec())

if __name__ == '__main__':
    main()<|MERGE_RESOLUTION|>--- conflicted
+++ resolved
@@ -1,11 +1,6 @@
 import sys
 import os
 
-<<<<<<< HEAD
-DEBUG = True     # Set to True for detailed logs, False to hide console output
-
-if not DEBUG:
-=======
 # Set to True for detailed logs, False to hide console output
 DEBUG = True
 # Show first-time welcome dialog (folder picker)
@@ -14,7 +9,6 @@
 if not DEBUG:
     # Redirect stdout and stderr to devnull to hide console output on Windows
     # when running from a pythonw.exe interpreter.
->>>>>>> d5ac7630
     sys.stdout = open(os.devnull, 'w', encoding='utf-8')
     sys.stderr = open(os.devnull, 'w', encoding='utf-8')
 
@@ -24,144 +18,6 @@
 
 def main():
     app = QApplication(sys.argv)
-<<<<<<< HEAD
-    app.setOrganizationName("TeslaCamViewerAdvanced") # Ensure these are set
-    app.setApplicationName("TeslaCamViewerAdvanced")      # For QSettings
-
-    app.setStyleSheet("""
-        QWidget {
-            background-color: #282c34;
-            color: #abb2bf;
-            font-family: Arial, Helvetica, sans-serif;
-            font-size: 11pt;
-        }
-        QPushButton {
-            background-color: #3a3f4b;
-            color: #e0e0e0;
-            border: 1px solid #20232a;
-            padding: 7px 12px;
-            border-radius: 4px;
-            min-height: 22px;
-        }
-        QPushButton:hover {
-            background-color: #4c5260;
-            border: 1px solid #3a3f4b;
-        }
-        QPushButton:pressed {
-            background-color: #30353f;
-        }
-        QPushButton:disabled {
-            background-color: #30353f;
-            color: #6a7180;
-            border-color: #2a2e37;
-        }
-        QSlider::groove:horizontal {
-            background: #3a3f4b;
-            height: 8px;
-            border-radius: 4px;
-        }
-        QSlider::handle:horizontal {
-            background: #61afef;
-            width: 16px;
-            margin: -4px 0;
-            border-radius: 8px;
-            border: 1px solid #282c34;
-        }
-        QComboBox {
-            background-color: #3a3f4b;
-            border: 1px solid #20232a;
-            padding: 4px 8px; 
-            border-radius: 4px;
-            min-height: 22px;
-            min-width: 120px; 
-            combobox-popup: 0; 
-        }
-        QComboBox:focus { border: 1px solid #61afef; }
-        QComboBox::drop-down {
-            subcontrol-origin: padding; subcontrol-position: top right;
-            width: 22px; border-left-width: 1px; border-left-color: #20232a;
-            border-left-style: solid; border-top-right-radius: 3px; border-bottom-right-radius: 3px;
-        }
-        QComboBox::down-arrow { image: none; }
-        QComboBox QAbstractItemView {
-            background-color: #2c313a; border: 1px solid #20232a; color: #abb2bf;
-            selection-background-color: #61afef; selection-color: #282c34; padding: 3px; 
-        }
-        QLabel { color: #abb2bf; padding: 3px;}
-        QRadioButton { spacing: 6px; color: #abb2bf; padding: 2px; }
-        QRadioButton::indicator { width: 14px; height: 14px; border-radius: 8px; border: 2px solid #4c5260; }
-        QRadioButton::indicator:unchecked { background-color: #282c34; }
-        QRadioButton::indicator:checked { background-color: #61afef; border: 2px solid #528bcc; }
-        QRadioButton::indicator:checked:hover { border: 2px solid #61afef; }
-        QRadioButton::indicator:unchecked:hover { border: 2px solid #61afef; }
-        
-        QCheckBox { spacing: 6px; color: #abb2bf; padding: 2px; }
-        QCheckBox::indicator { width: 14px; height: 14px; border-radius: 3px; border: 2px solid #4c5260; background-color: #282c34;}
-        QCheckBox::indicator:hover { border: 2px solid #61afef; }
-        QCheckBox::indicator:checked {
-            background-color: #61afef;
-            border: 2px solid #528bcc;
-            image: url(./assets/check.svg);
-        }
-        
-        /* QGraphicsView styling */
-        QGraphicsView {
-            background-color: #000000; /* Black background for video area */
-            border: 1px solid #1a1d23; /* Subtle border */
-        }
-        QMenu {
-            background-color: #2c313a; border: 1px solid #20232a; color: #abb2bf; padding: 4px;
-        }
-        QMenu::item { padding: 4px 20px 4px 20px; }
-        QMenu::item:selected { background-color: #61afef; color: #282c34; }
-        QMenu::indicator { width: 13px; height: 13px; }
-
-        QFileDialog, QInputDialog, QMessageBox, QProgressDialog { background-color: #282c34; color: #abb2bf; }
-        QFileDialog QLabel, QInputDialog QLabel, QMessageBox QLabel, QProgressDialog QLabel, 
-        QInputDialog QLineEdit { 
-            color: #abb2bf; background-color: #3a3f4b; 
-            border: 1px solid #20232a; padding: 4px; border-radius: 3px;
-        }
-        QFileDialog QPushButton, QInputDialog QPushButton, QMessageBox QPushButton, QProgressDialog QPushButton {
-            background-color: #3a3f4b; color: #e0e0e0; border: 1px solid #20232a;
-            padding: 6px 10px; border-radius: 3px;
-        }
-        QFileDialog QPushButton:hover, QInputDialog QPushButton:hover, QMessageBox QPushButton:hover, QProgressDialog QPushButton:hover {
-            background-color: #4c5260;
-        }
-        QProgressBar {
-            border: 1px solid #4c5260;
-            border-radius: 4px;
-            text-align: center;
-            background-color: #3a3f4b;
-            color: #e0e0e0;
-        }
-        QProgressBar::chunk {
-            background-color: #61afef;
-            border-radius: 4px;
-        }
-    """)
-
-    assets_dir = 'assets'
-    if not os.path.exists(assets_dir):
-        os.makedirs(assets_dir)
-    
-    # --- FIX: Replaced icons with better, clearer versions ---
-    icons = {
-        'check.svg': '<svg xmlns="http://www.w3.org/2000/svg" width="12" height="12" viewBox="0 0 24 24" fill="none" stroke="#282c34" stroke-width="4" stroke-linecap="round" stroke-linejoin="round"><polyline points="20 6 9 17 4 12"></polyline></svg>',
-        'camera.svg': '<svg xmlns="http://www.w3.org/2000/svg" width="18" height="18" viewBox="0 0 24 24" fill="none" stroke="#e06c75" stroke-width="2" stroke-linecap="round" stroke-linejoin="round"><path d="M23 19a2 2 0 0 1-2 2H3a2 2 0 0 1-2-2V8a2 2 0 0 1 2-2h4l2-3h6l2 3h4a2 2 0 0 1 2 2z"></path><circle cx="12" cy="13" r="4"></circle></svg>',
-        'hand.svg': '<svg xmlns="http://www.w3.org/2000/svg" width="18" height="18" viewBox="0 0 24 24" fill="none" stroke="#c678dd" stroke-width="2" stroke-linecap="round" stroke-linejoin="round"><path d="M9 11.5l3.5 3.5.9-1.8"/><path d="M20 13.3c.2-.3.2-.7 0-1l-3-5a2 2 0 00-3.5 0l-3.5 6a2 2 0 002 3h9.4a2 2 0 011.6.8L22 22V8.5A2.5 2.5 0 0019.5 6Z"/><path d="M2 16.5a2.5 2.5 0 012.5-2.5H8"/><path d="M10 20.5a2.5 2.5 0 01-2.5 2.5H4a2 2 0 01-2-2V16"/></svg>',
-        'horn.svg': '<svg xmlns="http://www.w3.org/2000/svg" width="18" height="18" viewBox="0 0 24 24" fill="none" stroke="#d19a66" stroke-width="2" stroke-linecap="round" stroke-linejoin="round"><path d="M14.53 4.53 12 2 4 10v10h10v-4.07"/><path d="M12 10a2 2 0 00-2 2v0a2 2 0 002 2v0a2 2 0 002-2v0a2 2 0 00-2-2z"/><path d="M18 8a6 6 0 010 8"/></svg>'
-    }
-
-    for filename, svg_data in icons.items():
-        path = os.path.join(assets_dir, filename)
-        if not os.path.exists(path):
-            with open(path, 'w') as f:
-                f.write(svg_data)
-
-    viewer = TeslaCamViewer()
-=======
     
     # These must be set for QSettings to work correctly on all platforms
     app.setOrganizationName("TeslaCamViewerAdvanced")
@@ -182,7 +38,6 @@
 
     # Create and show the main window
     viewer = TeslaCamViewer(show_welcome=SHOW_WELCOME)
->>>>>>> d5ac7630
     viewer.show()
     # Start the application event loop
     sys.exit(app.exec())
